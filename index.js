const express       = require('express')
const multer        = require('multer')
const sharp         = require('sharp')
const Fuse          = require('fuse.js')
const path          = require('path')
const fs            = require('fs')
const RoboFileModel = require('./schemas/RoboFile')
const Logger        = require('./utils/logger')

const Router = express.Router()

class Robogo {
  constructor({
    MongooseConnection = require('mongoose'),
    SchemaDir,
    ServiceDir = null,
    FileDir = null,
    ServeStaticPath = '/static',
    MaxFileCacheAge = 5000,
    MaxImageSize = 800,
    CreateThumbnail = false,
    MaxThumbnailSize = 200,
    CheckAccess = true,
    ShowErrors = true,
    ShowWarnings = true,
    ShowLogs = true,
  }) {
    this.MongooseConnection     = MongooseConnection
    this.DefaultDBString        = String(MongooseConnection.connections[0]._connectionString)
    this.Models                 = {[this.DefaultDBString]: {}}
    this.Schemas                = {[this.DefaultDBString]: {}}
    this.PathSchemas            = {}
    this.DecycledSchemas        = {}
    this.RoboFileShema          = []
    this.ModelsHighestAccesses  = {}
    this.Services               = {}
    this.Middlewares            = {}
    this.Operations             = ['C', 'R', 'U', 'D', 'S']
    this.Timings                = ['after', 'before']
    this.SchemaDir              = SchemaDir
    this.ServiceDir             = ServiceDir
    this.FileDir                = FileDir
    this.ServeStaticPath        = ServeStaticPath
    this.MaxFileCacheAge        = MaxFileCacheAge
    this.MaxImageSize           = MaxImageSize
    this.CreateThumbnail        = CreateThumbnail
    this.MaxThumbnailSize       = MaxThumbnailSize
    this.CheckAccess            = CheckAccess
    this.Logger                 = new Logger({ShowErrors, ShowWarnings, ShowLogs})
    this.Upload                 = null

    if(FileDir)
      this.Upload = multer({dest: FileDir}) // multer will handle the saving of files, when one is uploaded

    // Imports every .js file from "ServiceDir" into the "Services" object
    if(ServiceDir) {
      for(const ServiceFile of fs.readdirSync(ServiceDir)) {
        if(!ServiceFile.endsWith('.js')) continue

        const ServiceName = ServiceFile.replace('.js', '')
        this.Services[ServiceName] = require(`${ServiceDir}/${ServiceFile}`)
      }
    }

    this.RoboFileShema = this.GenerateSchema(RoboFileModel)
    this.GenerateSchemas()
    this.GenerateDecycledSchemas()
    this.GeneratePathSchemas()
    this.CollectHighestAccessesOfModels()
  }


  /**
   * Imports every model from "SchemaDir" and creates a robogo schema for it.
   * Also creates default middlewares for them.
   * Finally it handles the references between the schemas.
   */
  GenerateSchemas() {
    for(let schemaPath of this._GetFilesRecursievely(this.SchemaDir).flat(Infinity)) {
      if(!schemaPath.endsWith('.js')) continue

      let model = require(schemaPath)
      let modelName = model.modelName || model.default.modelName

      this.Models[this.DefaultDBString][modelName] = {
        name: model.schema.options.name,
        accesslevel: model.schema.options.accesslevel || 0,
        props: model.schema.options.props || {},
      }

      this.Schemas[this.DefaultDBString][modelName] = this.GenerateSchema(model)
      this.Middlewares[modelName] = {
        C: { before: () => Promise.resolve(), after: () => Promise.resolve() },
        R: { before: () => Promise.resolve(), after: () => Promise.resolve() },
        U: { before: () => Promise.resolve(), after: () => Promise.resolve() },
        D: { before: () => Promise.resolve(), after: () => Promise.resolve() },
        S: { before: () => Promise.resolve(), after: () => Promise.resolve() },
      }
    }

    // Now every schema is ready, we can ref them in each other and check which one of them needs to be access checked when queried
    for(let DBString in this.Schemas)
      for(let modelName in this.Schemas[DBString])
        for(let field of this.Schemas[DBString][modelName])
          this.plugInFieldRef(field, modelName)
  }

  _GetFilesRecursievely(rootPath) {
    let entries = fs.readdirSync(rootPath, {withFileTypes: true})

    return entries.map( entry => {
      let entryPath = path.join(rootPath, entry.name)
      
      if(entry.isDirectory()) return this._GetFilesRecursievely(entryPath)
      else return entryPath
    })
  }

  /**
   * Creates a robogo schema for a specific model.
   * @param {Object} model - A mongoose model
   */
  GenerateSchema(model) {
    const Paths = this.GetPaths(model.schema)
    let fields = []

    for(const FieldPath in Paths)
      this.GenerateObjFieldTree(fields, FieldPath, Paths[FieldPath], model.modelName)

    return fields
  }

  /**
   * Removes circular references from the schemas and saves this copy of them.
   * Theese are the schema types, that can be turned into JSON when needed.
   */
  GenerateDecycledSchemas() {
    for(let modelName in this.Schemas[this.DefaultDBString]) {
      const DecycledSchema = this.CopySubfields({subfields: this.Schemas[this.DefaultDBString][modelName]}) // We copy the top level of fields
      this.DecycledSchemas[modelName] = DecycledSchema.subfields // Theese new fields will be the top level of the decycled schema

      for(let field of this.DecycledSchemas[modelName])
        this.DecycleField(field)
    }
  }

  /**
   * Recursively copies the given fields and their subfields, until circular reference is detected
   * @param {Object} field - A robogo field descriptor
   * @param {Array} [refs=[]] - This parameter should be leaved empty
   */
  DecycleField(field, refs = []) {
    if(!field.subfields) return

    let refId = `${field.DBString}:${field.ref}`
    if(refs.includes(refId)) return field.subfields = [] // if a ref was already present once in one of the parent fields, we stop
    if(field.ref) refs.push(refId) // we collect the refs of the fields that we once saw

    this.CopySubfields(field)

    for(let f of field.subfields) // do the same process for every child field passing along the collected refs
      this.DecycleField(f, [...refs])
  }

  /**
   * Copies one level of the subfields of the given field descriptor
   * @param {Object} field - A robogo field descriptor
   */
  CopySubfields(field) {
    field.subfields = [...field.subfields] // copying the subfields array

    for(let i=0; i<field.subfields.length; ++i)
      field.subfields[i] = {...field.subfields[i]} // copying the descriptor object of the subfields

    return field
  }

  /**
   * Generates a PathSchema descriptor for every schema handled by robogo
   */
  GeneratePathSchemas() {
    for(let modelName in this.DecycledSchemas) {
      this.PathSchemas[modelName] = {}

      for(let field of this.DecycledSchemas[modelName])
        this.GeneratePathSchema(field, this.PathSchemas[modelName])
    }
  }

  /**
   * Recursively generates <FieldPath, Field> entries for the field given and its subfields.
   * @param {Object} field - A robogo field descriptor
   * @param {Object} acc - Generated entries will be stored in this object
   * @param {String} [prefix] - This parameter should be leaved empty
   */
  GeneratePathSchema(field, acc, prefix = '') {
    acc[`${prefix}${field.key}`] = field

    if(field.subfields)
      for(let f of field.subfields)
        this.GeneratePathSchema(f, acc, `${prefix}${field.key}.`)
  }


  /**
   * Calculates the highest read and write accesses for every model and saves it to this.ModelsHighestAccesses[modelName].
   */
  CollectHighestAccessesOfModels() {
    for(let modelName in this.DecycledSchemas) {
      let accessesOfModel = this.CollectHighestAccessesOfModel(modelName, {
        subfields: this.DecycledSchemas[modelName],
        readGroups: [null], // null is needed on model level, without it, the result would be an empty array (bc of the for loop)
        writeGroups: [null],
      }) 

      this.ModelsHighestAccesses[modelName] = {
        read: accessesOfModel.read.map(ag => {ag.delete(null); return [...ag]}),
        write: accessesOfModel.write.map(ag => {ag.delete(null); return [...ag]})
      }
    }
  }

  /**
   * Recursively calculates the highest read and write accesses for a model.
   * @param {String} modelName - Name of the model
   * @param {Object} field - A robogo field descriptor
   */
  CollectHighestAccessesOfModel(modelName, field, occurrences = new Set()) {
    if(this.ModelsHighestAccesses[modelName]) // If this model was already calculated
      return this.ModelsHighestAccesses[modelName] // then we return that result

    if(!field.subfields || (field.ref && !field.autopopulate)) return { // if the field is a 'leaf' or it has subfields but it wont be populated, so we dont see those values, then we return our accesses
      read: field.readGroups.map(a => new Set([a])),
      write: field.writeGroups.map(a => new Set([a])),
    }
    
    let subModelName = field.ref || modelName
    let resOfSubfields = field.subfields.map( f => this.CollectHighestAccessesOfModel(subModelName, f, occurrences) ) // we calculate the results of our subfields
    
    // we collect all the combinations of the needed access groups into an object
    let fieldReadGroups = field.readGroups.map(a => new Set([a]))
    this.mergeChildAccessGroups(fieldReadGroups, resOfSubfields, 'read')
    
    let fieldWriteGroups = field.writeGroups.map(a => new Set([a]))
    this.mergeChildAccessGroups(fieldWriteGroups, resOfSubfields, 'write')
 
    return {
      read: fieldReadGroups,
      write: fieldWriteGroups,
    }
  }

  mergeChildAccessGroups(fieldGroups, resOfSubfields, key) {
    for(let [index, nodeAccess] of fieldGroups.entries()) { // a node read access-ei
      for(let child of resOfSubfields) { // childen's results
        if(child[key].some(g => [...g].every(a => nodeAccess.has(a)))) continue
        
        let copysNeeded = child[key].length-1
        for(let i = 0; i < copysNeeded; ++i) {
          fieldGroups.splice(index, 0, new Set(nodeAccess))
        }

        for(let [ind, accessGroup] of child[key].entries()) { // access groups of child
          let target = fieldGroups[index+ind]
          accessGroup.forEach(target.add, target)
        }
      }
    }

    fieldGroups.sort((a, b) => a.size - b.size)
    this.removeDuplicateSetsFromArray(fieldGroups)
  }

  removeDuplicateSetsFromArray(array) {
    for(let i = 0; i < array.length; ++i) {
      for(let j = i+1; j < array.length; ++j) {
        if([...array[i]].every(a => array[j].has(a))) {
          array.splice(j, 1)
          --j
        }
      }
    }
  }

  /**
   * Recursively collects access groups from tree to array without duplications
   * @param {Object} accesTree 
   * @returns {{read: Array, write: Array}}
   */
  createAccessGroupFromTree(accessTree, accessArray = new Set()) {
    if(!Object.keys(accessTree).length) return [...accessArray]

    for(let [node, subTree] of Object.entries(accessTree)) {
      accessArray.add(node)
      this.createAccessGroupFromTree(subTree, accessArray)
    }

    return [...accessArray]
  }

  /**
   * Returns the field paths of a model that are safe to be used with fuse.js.
   * @param {(String|Array)} schema
   * @param {Number} [maxDepth=Infinity]
   */
  GetSearchKeys(schema, maxDepth = Infinity) {
    if(typeof schema == 'string')
      schema = this.DecycledSchemas[schema] // if string was given, we get the schema descriptor

    let keys = []

    for(let field of schema)
      this.GenerateSearchKeys(field, keys, maxDepth)

    return keys
  }

  /**
   * Recursively collects the field paths of a field and its subfields that are safe to be used with fuse.js.
   * @param {Object} field - A robogo field descriptor
   * @param {Array} keys - Keys will be collected in this array
   * @param {Number} maxDepth
   * @param {*} [prefix] - This parameter should be leaved empty
   * @param {*} [depth] - This parameter should be leaved empty
   */
  GenerateSearchKeys(field, keys, maxDepth, prefix = '', depth = 0) {
    if(depth > maxDepth) return

    if(!['Object', 'Date'].some(t => field.type == t) && !field.subfields) // fuse.js can not handle values that are not strings or numbers, so we don't collect those keys.
      keys.push(`${prefix}${field.key}`)

    if(field.subfields)
      for(let f of field.subfields)
        this.GenerateSearchKeys(f, keys, maxDepth, `${prefix}${field.key}.`, depth+1)
  }

  /**
   * Recursively creates an object with entries of field path and mongoose field descriptors
   * @param {Object} schema - A mongoose schema
   * @param {Obejct} [acc] - This parameter should be leaved empty
   * @param {String} [prefix] - This parameter should be leaved empty
   */
  GetPaths(schema, acc = {}, prefix = '') {
    let joinedPaths = {...schema.paths, ...schema.subpaths} // both paths and subpaths can store fields of the schema

    for(let key in joinedPaths) {
      let field = joinedPaths[key]
      let prefixedKey = prefix + key

      acc[prefixedKey] = field

      if(field.schema)
        this.GetPaths(field.schema, acc, `${prefixedKey}.`)
    }

    return acc
  }

  /**
   * Takes the fieldPath given and step by step creates robogo field descriptors for them.
   * @param {Array} currentFieldLevel - Created field descriptors will be collected in this
   * @param {String} fieldPath - The "." separated path of the field in the mongoose schema
   * @param {Object} fieldDescriptor - The mongoose descriptor of the field
   */
  GenerateObjFieldTree(currentFieldLevel, fieldPath, fieldDescriptor, modelName) {
    let fieldKeys = fieldPath.split('.') // we have no information of the fields with theese keys, other then that they are Objects containign the field of the next step and possibly others
    let lastKey = fieldKeys.pop() // this is the field that we have information about from mongoose

    if( ['_id', '__v', '$'].some(s => lastKey == s) ) return // theese fields are not handled by robogo

    for(const fieldKey of fieldKeys) {
      // first we search for an already created field descriptor that is on the same level as the key
      let ind = 0
      while( ind < currentFieldLevel.length && currentFieldLevel[ind].key != fieldKey ) ind++

      // if we went through the whole level and found no descriptor, we create one
      if(ind == currentFieldLevel.length)
        currentFieldLevel.push({
          key: fieldKey,
          isArray: false,
          type: 'Object',
          required: false,
          name: fieldKey,
          description: null,
          readGroups: [],
          writeGroups: [],
          subfields: []
        })

      // we go one level deeper for the next key
      currentFieldLevel = currentFieldLevel[ind].subfields
    }
    // when every parent descriptor is created, we create the one we have information about from mongoose
    currentFieldLevel.push( this.GenerateSchemaField(lastKey, fieldDescriptor, modelName) )
  }

  /**
   * Creates a robogo field descriptor from a mongoose one.
   * @param {String} fieldKey
   * @param {Object} fieldDescriptor - A mongoose field descriptor
   */
  GenerateSchemaField(fieldKey, fieldDescriptor, modelName) {
    // we basically collect the information we know about the field
    let field = {
      key: fieldKey,
      isArray: fieldDescriptor.instance == 'Array',
      type: fieldDescriptor.instance,
      required: fieldDescriptor.options.required || false,
      name: fieldDescriptor.options.name || null,
      description: fieldDescriptor.options.description || null,
<<<<<<< HEAD
      readGroups: fieldDescriptor.options.readGroups || [],
      writeGroups: fieldDescriptor.options.writeGroups || [],
=======
      minReadAccess: fieldDescriptor.options.minReadAccess || 0,
      minWriteAccess: fieldDescriptor.options.minWriteAccess || 0,
      props: fieldDescriptor.options.props || {},
>>>>>>> e893d393
    }
    if(fieldDescriptor.options.marked) field.marked = true
    if(fieldDescriptor.options.hidden) field.hidden = true
    if(fieldDescriptor.options.ref) field.ref = fieldDescriptor.options.ref
    if(fieldDescriptor.options.enum) field.enum = fieldDescriptor.options.enum
    if(fieldDescriptor.options.autopopulate) field.autopopulate = fieldDescriptor.options.autopopulate
    if(fieldDescriptor.options.hasOwnProperty('default')) field.default = fieldDescriptor.options.default

    // if the field is an array we extract the informations of the type it holds
    if(field.isArray) {
      const Emb = fieldDescriptor.$embeddedSchemaType

      field.type = Emb.instance || 'Object'
      field.name = field.name || Emb.options.name || null
      field.description = field.description || Emb.options.description || null
<<<<<<< HEAD
      field.readGroups = [...new Set([...field.readGroups, ...(Emb.options.readGroups || [])])] // collecting all access groups without duplication
      field.writeGroups = [...new Set([...field.writeGroups, ...(Emb.options.writeGroups || [])])] // collecting all access groups without duplication
=======
      field.minReadAccess = Math.max(field.minReadAccess, (Emb.options.minReadAccess || 0))
      field.minWriteAccess = Math.max(field.minWriteAccess, (Emb.options.minWriteAccess || 0))
      field.props = field.props || Emb.options.props || {}
>>>>>>> e893d393

      if(!Emb.instance) field.subfields = []
      if(Emb.options.marked) field.marked = true
      if(Emb.options.hidden) field.hidden = true
      if(Emb.options.ref) field.ref = Emb.options.ref
      if(Emb.options.enum) field.enum = Emb.options.enum
      if(Emb.options.hasOwnProperty('default') && !field.default) field.default = Emb.options.default
      if(Emb.options.autopopulate) field.autopopulate = Emb.options.autopopulate
    }

    if(field.type == 'ObjectID') field.type = 'Object'
    else if(field.type == 'Embedded') {
      field.type = 'Object'
      field.subfields = []
    }
    // If a Mixed type is found we try to check if it was intentional or not
    // if not, then we warn the user about the possible error
    // TODO: Find a better way to do this
    else if(field.type == 'Mixed') {
      let givenType = field.type
      field.type = 'Object'

      if(fieldDescriptor.options) {
        if(Array.isArray(fieldDescriptor.options.type)) {
          if(Object.keys(fieldDescriptor.options.type[0]).length)
            givenType = fieldDescriptor.options.type[0].schemaName || fieldDescriptor.options.type[0].type.schemaName
        }
        else {
          if(Object.keys(fieldDescriptor.options.type).length)
            givenType = fieldDescriptor.options.type.schemaName
        }
      }

      if(givenType != 'Mixed')
        this.Logger.LogMixedType(modelName, fieldKey, field)
    }

    // if the field has a ref, we check if it is a string or a model
    if(field.ref) {
      let givenRef = field.ref
      let isModel = typeof givenRef == 'function'

      field.DBString = isModel ? givenRef.db._connectionString : this.DefaultDBString // we need to know which connection the ref model is from
      field.ref = isModel ? givenRef.modelName : givenRef

      // if the model is from another connection, we generate a schema descriptor for it, so we can later use it as ref
      if(field.DBString != this.DefaultDBString) {
        if(!this.Schemas[field.DBString]) this.Schemas[field.DBString] = {}
        this.Schemas[field.DBString][field.ref] = this.GenerateSchema(givenRef)
      }
    }

    return field
  }

  /**
   * Recursively plugs in the references of the given field and its subfields.
   * @param {Object} field - A robogo field descriptor
   */
  plugInFieldRef(field, modelName) {
    if(!field.ref && !field.subfields) return

    if(field.ref) {
      if(field.ref == 'RoboFile') return field.subfields = this.RoboFileShema // RoboFile is not stored in the "Schemas" object as it comes from this library not the user.
      if(this.Schemas[field.DBString][field.ref]) return field.subfields = this.Schemas[field.DBString][field.ref] // If the ref is known as a schema, then the fields new subfields are the fields of that schema

      return this.Logger.LogUnknownReference(modelName, field.key, field.ref, `processing the field '${modelName} -> ${field.key}'`)
    }

    for(const fObj of field.subfields)
      this.plugInFieldRef(fObj)
  }

  /**
   * Checks if the two given arrays have an intersection or not.
   * @param {Array<String>} field 
   * @param {Array<String>} accessGroups 
   * @returns boolean
   */
  HasAccess(field, accessGroups) {
    return field.some(fa => accessGroups.includes(fa))
  }

  /**
   * Collects the fields of a model, which need a higher accesslevel, then given as parameter.
   * @param {String} modelName
   * @param {Number} [accessGroups=[]]
   * @param {String} [authField='readGroups'] - Either 'readGroups' or 'writeGroups'
   * @param {Boolean} [excludeSubKeys=false] - Indicates whether or not only top level fields should be checked
   */
  GetDeclinedPaths(modelName, accessGroups = [], authField = 'readGroups', excludeSubKeys = false) {
      let fieldEntries = Object.entries(this.PathSchemas[modelName])

      if(excludeSubKeys) fieldEntries = fieldEntries.filter( ([key, field]) => !key.includes('.') )
      fieldEntries = fieldEntries.filter( ([key, field]) => !this.HasAccess(field[authField], accessGroups))

      return fieldEntries.map(entr => entr[0])
  }

  /**
   * Removes every field from an array of documents, which need a  higher accesslevel, then given as parameter.
   * @param {String} modelName
   * @param {Array} documents
   * @param {Number} [accessGroups=[]]
   * @param {String} [authField='readGroups']
   */
  RemoveDeclinedFields(modelName, documents, accessGroups = [], authField = 'readGroups') {
    for(const document of documents)
      this.RemoveDeclinedFieldsFromObject(modelName, document, accessGroups, authField)

    return documents
  }

  /**
   * Removes every field from an object, which need a higher accesslevel, then given as parameter.
   * @param {Array|String} fields - A robogo schema descriptor or a models name
   * @param {Object} object - The object to remove from
   * @param {Number} [accessGroups=[]]
   * @param {String} [authField='readGroups']
   */
  RemoveDeclinedFieldsFromObject(fields, object, accessGroups = [], authField = 'readGroups') {
    if(!object) return
    if(typeof fields == 'string') fields = this.Schemas[this.DefaultDBString][fields] // if model name was given, then we get the models fields

    for(let field of fields) {
      if(!this.HasAccess(field[authField], accessGroups)) delete object[field.key]

      else if(field.subfields && object[field.key]) {
        if(Array.isArray(object[field.key])) object[field.key].forEach( obj => this.RemoveDeclinedFieldsFromObject(field.subfields, obj, accessGroups, authField) )
        else this.RemoveDeclinedFieldsFromObject(field.subfields, object[field.key], accessGroups, authField)
      }
    }
  }

  /**
   * Removes every field from a schema descriptor, which have a higher readGroups then the given accesslevel.
   * @param {Array|String} fields - A robogo schema descriptor or a models name
   * @param {Number} [accessGroups=[]]
   */
  RemoveDeclinedFieldsFromSchema(schema, accessGroups = []) {
    if(typeof schema == 'string') schema = this.DecycledSchemas[schema] // if string was given, we get the schema descriptor

    let fields = []

    for(let field of schema) {
      if(!this.HasAccess(field.readGroups, accessGroups)) continue
      let newField = {...field}

      if(field.subfields)
        newField.subfields = this.RemoveDeclinedFieldsFromSchema(field.subfields, accessGroups)

      fields.push(newField)
    }

    return fields
  }

  /**
   * Recursively creates field descriptors that only have those information, which can be useful on the frontend.
   * This function does NOT check field access, if that is needed please provide the result of the RemoveDeclinedFieldsFromSchema call as the first parameter.
   * @param {(String|Array)} schema - Model name or robogo schema descriptor
   * @param {Number} [maxDepth=Infinity] - Maximum reference depth
   * @param {Number} [depth=0] - This parameter should be leaved empty
   */
  GetFields(schema, maxDepth = Infinity, depth = 0) {
    if(typeof schema == 'string')
      schema = (maxDepth == Infinity ? this.DecycledSchemas : this.Schemas[this.DefaultDBString])[schema] // if string was given, we get the schema descriptor

    let fields = []

    for(let field of schema) {
      if(field.hidden) continue // fields marked as hidden should not be included in fields
      let fieldDescriptor = {}

      for(let key of ['name', 'key', 'description', 'type', 'isArray', 'marked']) // we copy theese fields as they are useful on the frontend
        fieldDescriptor[key] = field[key]

      // if current depth is lower then max, we collect the descriptors of the subfields
      if(field.subfields && depth < maxDepth)
        fieldDescriptor.subfields = this.GetFields(field.subfields, maxDepth, field.ref ? depth+1 : depth)

      fields.push(fieldDescriptor)
    }

    return fields
  }

  /**
   * Helper function, that is used when an image was uploaded.
   * It will resize the image to the specified size if needed.
   * It will create a RoboFile document for the image, with the properties of the image.
   * It will also create a thumbnail of the image if needed.
   * @param {Object} req
   * @param {Object} res
   */
  handleImageUpload(req, res) {
    let multerPath    = req.file.path
    let extension     = req.file.originalname.split('.').pop()
    let filePath      = `${req.file.filename}.${extension}` // the image will be saved with the extension attached

    let newSize = req.file.size // this will be overwritten with the size after the resizing
    this.resizeImageTo(multerPath, this.MaxImageSize, `${multerPath}.${extension}`) // resizes and copies the image
      .then( size => {
        if(size) // if 'this.MaxImageSize' is set to null, then no resizing was done (and 'size' is undefined)
          newSize = size

        if(this.CreateThumbnail) //if a thumbnail is needed create one
          return this.resizeImageTo(multerPath, this.MaxThumbnailSize, `${multerPath}_thumbnail.${extension}`)
      })
      .then( () => fs.promises.unlink(multerPath) ) // we don't need the original image anymore
      .then( () => RoboFileModel.create({ // we create the RoboFile document
        name: req.file.originalname,
        path: filePath,
        size: newSize,
        extension: extension,
        isImage: true,
        ...this.CreateThumbnail && {thumbnailPath: `${req.file.filename}_thumbnail.${extension}`} // A hacky way of only append thumbnailPath to an object, when CreateThumbnail is true
      }))
      .then( file => res.send(file) )
      .catch( err => {
        console.error(err)
        res.status(500).send(err)
      })
  }

  /**
   * Resizes an image at the sourcePath to the given size and saves it to the destinationPath.
   * @param {String} sourcePath
   * @param {Number} size
   * @param {String} destinationPath
   */
  resizeImageTo(sourcePath, size, destinationPath) {
    if(size == null) return fs.promises.copyFile(sourcePath, destinationPath) // if size is null, we do not resize just save it to the destination path

    return new Promise( (resolve, reject) => {
      sharp(sourcePath)
        .rotate()
        .resize(size, size, {
          fit: 'inside',
          withoutEnlargement: true, // if the size was already smaller then specified, we do not enlarge it
        })
        .toFile(destinationPath, (err, info) => {
          if(err) reject(err)
          else resolve(info.size)
        })
    })
  }

  /**
   * Adds a middleware function to the given model.
   * @param {String} modelName
   * @param {String} operation
   * @param {String} timing
   * @param {Function} middlewareFunction
   */
  addMiddleware(modelName, operation, timing, middlewareFunction) {
    let errorOccurrence =  `adding the custom middleware '${modelName} -> ${operation} -> ${timing}'`

    if(!this.Middlewares[modelName]) {
      this.Logger.LogMissingModel(modelName, errorOccurrence)
      throw new Error(`MISSING MODEL: ${modelName}`)
    }
    if(!this.Operations.includes(operation)) {
      this.Logger.LogUnknownOperation(operation,  errorOccurrence)
      throw new Error(`Middleware: Operation should be one of: ${this.Operations}`)
    }
    if(!this.Timings.includes(timing)) {
      this.Logger.LogUnknownTiming(timing,  errorOccurrence)
      throw new Error(`Middleware: Timing should be one of: ${this.Timings}`)
    }

    this.Middlewares[modelName][operation][timing] = middlewareFunction
  }

  /**
   * A helper function, that is a template for the CRUDS category routes.
   * @param {Object} req
   * @param {Object} res
   * @param {Function} mainPart
   * @param {Function} responsePart
   * @param {String} operation
   */
  CRUDSRoute(req, res, mainPart, responsePart, operation) {
    // if the model is unkown send an error
    if(!this.Schemas[this.DefaultDBString][req.params.model]) {
      this.Logger.LogMissingModel(req.params.model, `serving the route: '${req.method} ${req.path}'`)
      return res.status(500).send('MISSING MODEL')
    }

    // the code below calls the middleware and normal parts of the route and handles their errors correspondingly
    const MiddlewareFunctions = this.Middlewares[req.params.model][operation]
    MiddlewareFunctions.before.call(this, req, res)
      .then( () => {
        mainPart.call(this, req, res)
          .then( result => {
            MiddlewareFunctions.after.call(this, req, res, result)
              .then( () => {
                responsePart.call(this, req, res, result)
                  .catch( err => {res.status(500).send(err); console.error(err)} )
              })
              .catch( message => this.Logger.LogMiddlewareMessage(req.params.model, operation, 'after', message) )
          })
          .catch( err => {res.status(500).send(err); console.error(err)} )
      })
      .catch( message => this.Logger.LogMiddlewareMessage(req.params.model, operation, 'before', message) )
  }

  /**
   * A helper function, that is a template for Service routes.
   * @param {Obejct} req
   * @param {Object} res
   * @param {String} paramsKey
   */
  ServiceRoute(req, res, paramsKey) {
    if(!this.Services[req.params.service]) {
      this.Logger.LogMissingService(req.params.service, `serving the route: '${req.method} ${req.path}'`)
      return res.status(500).send('MISSING SERVICE')
    }
    if(!this.Services[req.params.service][req.params.fun]) {
      this.Logger.LogMissingServiceFunction(req.params.service, req.params.fun, `serving the route: '${req.method} ${req.path}'`)
      return res.status(500).send('MISSING SERVICE FUNCTION')
    }

    this.Services[req.params.service][req.params.fun]
      .call( this, req, res, req[paramsKey] )
      .then( result => res.send(result) )
      .catch( error => res.status(500).send(error) )
  }

  /**
   * Checks if models highest accesses contains an access group whose all elements are in the users accesses
   * @param {String} model 
   * @param {String} key 
   * @param {Array} accesslevels 
   */
  hasTheMinimumAccesses(model, key, accesslevels) {
    return this.ModelsHighestAccesses[model][key].some(ag => ag.every(a => accesslevels.includes(a)))
  }

  /**
   * Generates all the routes of robogo and returns the express router.
   */
  GenerateRoutes() {
    // Middleware that adds default values to robogo properties if they were not specified
    Router.use( (req, _, next) => {
      if(req.accessGroups === undefined)
        req.accessGroups = []

      if(req.checkAccess === undefined)
        req.checkAccess = this.CheckAccess

      next()
    })
    // CREATE routes
    Router.post( '/create/:model', (req, res) => {
      function mainPart(req, res) {
        let checkWriteAccess = req.checkAccess && !this.hasTheMinimumAccesses(req.params.model, 'write', req.accesslevel)

        if(checkWriteAccess)
          this.RemoveDeclinedFieldsFromObject(req.params.model, req.body, req.accessGroups, 'writeGroups')

        const Model = this.MongooseConnection.model(req.params.model)
        const ModelInstance = new Model(req.body)
        return ModelInstance.save()
      }

      async function responsePart(req, res, result) {
        result = result.toObject() // this is needed, because mongoose returns an immutable object by default
        let checkReadAccess = req.checkAccess && !this.hasTheMinimumAccesses(req.params.model, 'read', req.accesslevel)

        if(checkReadAccess)
          this.RemoveDeclinedFieldsFromObject(req.params.model, result, req.accessGroups)

        res.send(result)
      }

      this.CRUDSRoute(req, res, mainPart, responsePart, 'C')
    })
    // ----------------

    // READ routes
    // these routes will use "lean" so that results are not immutable
    Router.get( '/read/:model', (req, res) => {
      function mainPart(req, res) {
        return this.MongooseConnection.model(req.params.model)
        .find( JSON.parse(req.query.filter || '{}'), req.query.projection )
        .lean({ autopopulate: true, virtuals: true, getters: true })
        .sort( JSON.parse(req.query.sort || '{}') )
        .skip( Number(req.query.skip) || 0 )
        .limit( Number(req.query.limit) || null )
      }

      async function responsePart(req, res, results) {
        let checkReadAccess = req.checkAccess && !this.hasTheMinimumAccesses(req.params.model, 'read', req.accesslevel)

        if(checkReadAccess)
          this.RemoveDeclinedFields(req.params.model, results, req.accessGroups)

        res.send(results)
      }

      this.CRUDSRoute(req, res, mainPart, responsePart, 'R')
    })

    Router.get( '/get/:model/:id', (req, res) => {
      function mainPart(req, res) {
        return this.MongooseConnection.model(req.params.model)
        .findOne({_id: req.params.id}, req.query.projection)
        .lean({ autopopulate: true, virtuals: true, getters: true })
      }

      async function responsePart(req, res, result) {
        let checkReadAccess = req.checkAccess && !this.hasTheMinimumAccesses(req.params.model, 'read', req.accesslevel)

        if(checkReadAccess)
          this.RemoveDeclinedFieldsFromObject(req.params.model, result, req.accessGroups)

        res.send(result)
      }

      this.CRUDSRoute(req, res, mainPart, responsePart, 'R')
    })

    Router.get( '/search/:model', (req, res) => {
      function mainPart(req, res) {
        return this.MongooseConnection.model(req.params.model)
        .find( JSON.parse(req.query.filter || '{}'), req.query.projection )
        .lean({ autopopulate: true, virtuals: true, getters: true })
      }

      async function responsePart(req, res, results) {
        let checkReadAccess = req.checkAccess && !this.hasTheMinimumAccesses(req.params.model, 'read', req.accesslevel)

        if(checkReadAccess)
          this.RemoveDeclinedFields(req.params.model, results, req.accessGroups)

        if(!req.query.threshold)
          req.query.threshold = 0.4
        if(!req.query.term)
          return res.send(results)
        if(!req.query.keys || req.query.keys.length == 0) { // if keys were not given, we search in all keys
          let schema = this.DecycledSchemas[req.params.model]

          if(checkReadAccess)
            schema = this.RemoveDeclinedFieldsFromSchema(schema, req.accessGroups)

          req.query.keys = this.GetSearchKeys(schema, req.query.depth)
        }

        const fuse = new Fuse(results, {
          includeScore: false,
          keys: req.query.keys,
          threshold: req.query.threshold
        })

        let matched = fuse.search(req.query.term).map(r => r.item) // fuse.js's results include some other things, then the documents so we need to get them
        res.send(matched)
      }

      this.CRUDSRoute(req, res, mainPart, responsePart, 'R')
    })
    // ----------------

    // UPDATE routes
    Router.patch( '/update/:model', (req, res) => {
      function mainPart(req, res) {
        let checkWriteAccess = req.checkAccess && !this.hasTheMinimumAccesses(req.params.model, 'write', req.accesslevel)

        if(checkWriteAccess)
          this.RemoveDeclinedFieldsFromObject(req.params.model, req.body, req.accessGroups, 'writeGroups')

        return this.MongooseConnection.model(req.params.model)
          .updateOne({ _id: req.body._id }, req.body)
      }

      async function responsePart(req, res, result) {
        res.send(result)
      }

      this.CRUDSRoute(req, res, mainPart, responsePart, 'U')
    })
    // ----------------

    // DELETE routes
    Router.delete( '/delete/:model/:id', (req, res) => {
      function mainPart(req, res) {
        let checkWriteAccess = req.checkAccess && !this.hasTheMinimumAccesses(req.params.model, 'write', req.accesslevel)

        if(checkWriteAccess) {
          const declinedPaths = this.GetDeclinedPaths(req.params.model, req.accessGroups, 'writeGroups', true)
          if(declinedPaths.length) return Promise.reject('PERMISSION DENIED')
        }

        return this.MongooseConnection.model(req.params.model)
        .deleteOne({ _id: req.params.id })
      }

      async function responsePart(req, res, result) {
        res.send(result)
      }

      this.CRUDSRoute(req, res, mainPart, responsePart, 'D')
    })
    // ----------------

    // SERVICE routes
    Router.post( '/runner/:service/:fun', (req, res) => {
      this.ServiceRoute(req, res, 'body')
    })

    Router.get( '/getter/:service/:fun', (req, res) => {
      this.ServiceRoute(req, res, 'query')
    })
    // ----------------

    // FILE routes
    if(this.FileDir) {
      Router.use( `${this.ServeStaticPath}`, express.static(path.resolve(__dirname, this.FileDir), {maxAge: this.MaxFileCacheAge}) )
      Router.use( `${this.ServeStaticPath}`, (req, res) => res.status(404).send('NOT FOUND') ) // If a file is not found in FileDir, send back 404 NOT FOUND

      Router.post( '/fileupload', this.Upload.single('file'), (req, res) => {
        if(req.file.mimetype.startsWith('image')) return this.handleImageUpload(req, res)

        let multerPath    = req.file.path
        let extension     = req.file.originalname.split('.').pop()
        let filePath      = `${req.file.filename}.${extension}` // the file will be saved with the extension attached

        fs.renameSync(multerPath, `${multerPath}.${extension}`)

        let fileData = {
          name: req.file.originalname,
          path: filePath,
          size: req.file.size,
          extension: extension,
        }

        // we create the RoboFile document with the properties of the file
        RoboFileModel.create(fileData, (err, file) => {
          if(err) res.status(500).send(err)
          else res.send(file)
        })
      })

      Router.delete( '/filedelete/:id', (req, res) => {
        RoboFileModel.findOne({_id: req.params.id})
          .then( file => {
            let realPath = path.resolve(this.FileDir, file.path)
            let thumbnailPath = realPath.replace('.', '_thumbnail.')
            if(!realPath.startsWith(this.FileDir)) return res.status(500).send('INVALID PATH') // for safety, if the resolved path is outside of FileDir we return 500 INVALID PATH

            // we remove both the file and thumbnail if they exists
            if(fs.existsSync(realPath)) fs.unlinkSync(realPath)
            if(fs.existsSync(thumbnailPath)) fs.unlinkSync(thumbnailPath)

            // we delete the RoboFile document
            return RoboFileModel.deleteOne({_id: file._id})
          })
          .then( () => res.send() )
          .catch( err => res.status(500).send(err) )
      })
    }
    // --------------

    // SPECIAL routes
    Router.get( '/model/:model', (req, res) => {
      let model = this.Models[this.DefaultDBString][req.params.model]

      if(req.checkAccess && model.accesslevel > req.accesslevel)
        res.status(403).send()
      else
        res.send({model: req.params.model, ...model})
    })

    Router.get( '/model', (req, res) => {
      let models = []

      for(let modelName in this.Models[this.DefaultDBString]) {
        let model = this.Models[this.DefaultDBString][modelName]
        if(req.checkAccess && model.accesslevel > req.accesslevel) continue

        models.push({model: modelName, ...model})
      }

      res.send(models)
    })

    Router.get( '/schema/:model', (req, res) => {
      function mainPart(req, res) {
        let schema = this.DecycledSchemas[req.params.model]
        return Promise.resolve(schema)
      }

      async function responsePart(req, res, result) {
        let checkReadAccess = req.checkAccess && !this.hasTheMinimumAccesses(req.params.model, 'read', req.accesslevel)

        if(checkReadAccess)
          result = this.RemoveDeclinedFieldsFromSchema(result, req.accessGroups)

        res.send(result)
      }

      this.CRUDSRoute(req, res, mainPart, responsePart, 'S')
    })

    Router.get( '/fields/:model', (req, res) => {
      function mainPart(req, res) {
        let checkReadAccess = req.checkAccess && !this.hasTheMinimumAccesses(req.params.model, 'read', req.accesslevel)
        let schema = this.DecycledSchemas[req.params.model]

        if(checkReadAccess)
          schema = this.RemoveDeclinedFieldsFromSchema(schema, req.accessGroups)

        let fields = this.GetFields(schema, req.query.depth)
        return Promise.resolve(fields)
      }

      async function responsePart(req, res, result) {
        res.send(result)
      }

      this.CRUDSRoute(req, res, mainPart, responsePart, 'S')
    })

    Router.get( '/count/:model', (req, res) => {
      function mainPart(req, res) {
        if(!req.query.filter) req.query.filter = '{}'

        return this.MongooseConnection.model(req.params.model)
          .countDocuments(JSON.parse(req.query.filter))
      }

      async function responsePart(req, res, result) {
        res.send(String(result))
      }

      this.CRUDSRoute(req, res, mainPart, responsePart, 'S')
    })

    Router.get( '/searchkeys/:model', (req, res) => {
      function mainPart(req, res) {
        let checkReadAccess = req.checkAccess && !this.hasTheMinimumAccesses(req.params.model, 'read', req.accesslevel)
        let schema = this.DecycledSchemas[req.params.model]

        if(checkReadAccess)
          schema = this.RemoveDeclinedFieldsFromSchema(schema, req.accessGroups)

        let keys = this.GetSearchKeys(schema, req.query.depth)
        return Promise.resolve(keys)
      }

      async function responsePart(req, res, result) {
        res.send(result)
      }

      this.CRUDSRoute(req, res, mainPart, responsePart, 'S')
    })
    // ------------

    return Router
  }
}

module.exports = Robogo<|MERGE_RESOLUTION|>--- conflicted
+++ resolved
@@ -298,6 +298,54 @@
     return [...accessArray]
   }
 
+  mergeChildAccessGroups(fieldGroups, resOfSubfields, key) {
+    for(let [index, nodeAccess] of fieldGroups.entries()) { // a node read access-ei
+      for(let child of resOfSubfields) { // childen's results
+        if(child[key].some(g => [...g].every(a => nodeAccess.has(a)))) continue
+        
+        let copysNeeded = child[key].length-1
+        for(let i = 0; i < copysNeeded; ++i) {
+          fieldGroups.splice(index, 0, new Set(nodeAccess))
+        }
+
+        for(let [ind, accessGroup] of child[key].entries()) { // access groups of child
+          let target = fieldGroups[index+ind]
+          accessGroup.forEach(target.add, target)
+        }
+      }
+    }
+
+    fieldGroups.sort((a, b) => a.size - b.size)
+    this.removeDuplicateSetsFromArray(fieldGroups)
+  }
+
+  removeDuplicateSetsFromArray(array) {
+    for(let i = 0; i < array.length; ++i) {
+      for(let j = i+1; j < array.length; ++j) {
+        if([...array[i]].every(a => array[j].has(a))) {
+          array.splice(j, 1)
+          --j
+        }
+      }
+    }
+  }
+
+  /**
+   * Recursively collects access groups from tree to array without duplications
+   * @param {Object} accesTree 
+   * @returns {{read: Array, write: Array}}
+   */
+  createAccessGroupFromTree(accessTree, accessArray = new Set()) {
+    if(!Object.keys(accessTree).length) return [...accessArray]
+
+    for(let [node, subTree] of Object.entries(accessTree)) {
+      accessArray.add(node)
+      this.createAccessGroupFromTree(subTree, accessArray)
+    }
+
+    return [...accessArray]
+  }
+
   /**
    * Returns the field paths of a model that are safe to be used with fuse.js.
    * @param {(String|Array)} schema
@@ -408,14 +456,9 @@
       required: fieldDescriptor.options.required || false,
       name: fieldDescriptor.options.name || null,
       description: fieldDescriptor.options.description || null,
-<<<<<<< HEAD
       readGroups: fieldDescriptor.options.readGroups || [],
       writeGroups: fieldDescriptor.options.writeGroups || [],
-=======
-      minReadAccess: fieldDescriptor.options.minReadAccess || 0,
-      minWriteAccess: fieldDescriptor.options.minWriteAccess || 0,
       props: fieldDescriptor.options.props || {},
->>>>>>> e893d393
     }
     if(fieldDescriptor.options.marked) field.marked = true
     if(fieldDescriptor.options.hidden) field.hidden = true
@@ -431,14 +474,9 @@
       field.type = Emb.instance || 'Object'
       field.name = field.name || Emb.options.name || null
       field.description = field.description || Emb.options.description || null
-<<<<<<< HEAD
       field.readGroups = [...new Set([...field.readGroups, ...(Emb.options.readGroups || [])])] // collecting all access groups without duplication
       field.writeGroups = [...new Set([...field.writeGroups, ...(Emb.options.writeGroups || [])])] // collecting all access groups without duplication
-=======
-      field.minReadAccess = Math.max(field.minReadAccess, (Emb.options.minReadAccess || 0))
-      field.minWriteAccess = Math.max(field.minWriteAccess, (Emb.options.minWriteAccess || 0))
       field.props = field.props || Emb.options.props || {}
->>>>>>> e893d393
 
       if(!Emb.instance) field.subfields = []
       if(Emb.options.marked) field.marked = true
