--- conflicted
+++ resolved
@@ -108,10 +108,10 @@
       let modelName = model.modelName || model.default.modelName
 
       this.Models[modelName] = {
+        model,
         name: model.schema.options.name,
         softwares: model.schema.options.softwares || [],
         props: model.schema.options.props || {},
-<<<<<<< HEAD
         highestAccesses: null,
         readGuards: model.schema.options.readGuards || [],
         writeGuards: model.schema.options.writeGuards || [],
@@ -144,9 +144,6 @@
             this.Logger.LogIncorrectAccessGroupSoftwareInModel(modelName, group, this.AccessGroups[group], this.Models[modelName].softwares, `processing the model '${modelName}'`)
           }
         }
-=======
-        model
->>>>>>> ddf53064
       }
 
       this.Schemas[this.BaseDBString][modelName] = this.GenerateSchema(model)
@@ -1246,24 +1243,13 @@
 
     // SPECIAL routes
     Router.get( '/model/:model', (req, res) => {
-<<<<<<< HEAD
-      let model = this.Models[req.params.model]
-
       this.HasModelAccess(req.params.model, 'read', req)
         .then( hasAccess => {
           if(hasAccess)
-            res.send({model: req.params.model, ...model})
+            res.send({...this.Models[req.params.model], model: req.params.model})
           else
             res.status(403).send()
         })
-=======
-      let model = this.Models[this.DefaultDBString][req.params.model]
-
-      if(req.checkAccess && model.accesslevel > req.accesslevel)
-        res.status(403).send()
-      else
-        res.send({...model, model: req.params.model})
->>>>>>> ddf53064
     })
 
     Router.get( '/model', (req, res) => {
@@ -1277,17 +1263,11 @@
         .then( results => {
           let models = []
 
-<<<<<<< HEAD
           for(let modelName in this.Models) {
             if(!results.shift()) continue
 
-            let model = this.Models[modelName]
-            models.push({model: modelName, ...model})
+            models.push({...this.Models[modelName], model: modelName})
           }
-=======
-        models.push({...model, model: modelName})
-      }
->>>>>>> ddf53064
 
           res.send(models)
         })
