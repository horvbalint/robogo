import type { Request, RequestHandler, Response, Router } from 'express'
import type mongoose from 'mongoose'
import type { RoboFile } from './mongooseTypes.js'
import type { Accesses, AccessType, FileMiddlewareFunction, FilterObject, GuardFunction, GuardResults, MaybePromise, MiddlewareAfterFunction, MiddlewareBeforeFunction, MiddlewareTiming, Model, MongooseDocument, OperationType, Optional, RoboField, ServiceFunction, SortObject, SortValue, WithAccessGroups } from './types.js'
import fs from 'node:fs'
import path from 'node:path'
import express from 'express'
import { glob } from 'glob'
import multer from 'multer'
import sharp from 'sharp'
import RoboFileModel from './schemas/roboFile.js'
import Logger from './utils/logger.js'
import MinimalSetCollection from './utils/minimalSetCollection.js'

class MiddlewareError extends Error {
  constructor(public type: MiddlewareTiming, err: Error) {
    super(type, { cause: err })
  }
}

interface RobogoConfig<Namespace extends string, AccessGroup extends string> {
  /** The mongoose connection instance */
  mongooseConnection: mongoose.Connection
  /** Glob pattern to the schema files (eg.: './schemas/*.ts')  */
  schemaPathGlob: string
  /** Glob pattern to the service files (eg.: './services/*.ts')  */
  servicePathGlob?: string | null
  /** Absolute path to the directory in which robogo should store the uploaded files */
  fileDir?: string | null
  /** The time in milliseconds until if the same file is requested another time, it can be served from the cache memory */
  maxFileCacheAge?: number
  /** Uploaded images higher or wider than this number will be resized to this size */
  maxImageSize?: number
  /** Indicates whether robogo should create a small sized version of the images that are uploaded or not */
  createThumbnail?: boolean
  /** If createThumbnail is true, it behaves the same way as maxImageSize but for thumbnail images. */
  maxThumbnailSize?: number
  /** Middleware function to controll file access, if it rejects, the request will be canceled */
  fileReadMiddleware?: FileMiddlewareFunction | null
  /** Middleware function to controll file uploads, if it rejects, the request will be canceled */
  fileUploadMiddleware?: FileMiddlewareFunction | null
  /** Middleware function to controll file deletes, if it rejects, the request will be canceled */
  fileDeleteMiddleware?: FileMiddlewareFunction | null
  /** Indicates whether access checking should be enabled in Robogo */
  checkAccess?: boolean
  /** List of access group namespaces */
  namespaces?: readonly Namespace[]
  /** Either a list of access groups, or if namspaces are used, then an object with acces groups as keys and a list of namespaces as values. */
  accessGroups?: readonly AccessGroup[] | Record<AccessGroup, readonly Namespace[]>
  /** Either a list of access groups to be used as admin groups, or if namspaces are used, then an object with namespaces as keys and a list of access groups as values. */
  adminGroups?: null | AccessGroup[] | Partial<Record<Namespace, readonly AccessGroup[]>>
  /** Whether to log error messages */
  showErrors?: boolean
  /** Whether to log warning messages */
  showWarnings?: boolean
  /** Whether to log info messages */
  showLogs?: boolean
}

// This is a trick, so we don't have to define all properties twice, in the class as well. See: https://stackoverflow.com/questions/43838202/destructured-parameter-properties-in-constructor
export default interface Robogo<Namespace extends string, AccessGroup extends string>
  extends Required<
    Omit<
      RobogoConfig<Namespace, AccessGroup>,
      'accessGroups' | 'showErrors' | 'showWarnings' | 'showLogs'
    >
  > {}

// eslint-disable-next-line ts/no-unsafe-declaration-merging
export default class Robogo<Namespace extends string = string, AccessGroup extends string = string> {
  public models: Record<string, Model<Namespace, AccessGroup>> = {}
  /** A tree like structure of the fields of the models */
  public schemas: Record<string, RoboField<AccessGroup>[]> = {}
  /** A flattened structure of the fields of the models, where the paths of the fields is used as key */
  public pathSchemas: Record<string, Record<string, RoboField<AccessGroup>>> = {}
  /** The same structure as 'this.schemas', but with ref cycles removed  */
  public decycledSchemas: Record<string, RoboField<AccessGroup>[]> = {}
  public accessGroups: Record<AccessGroup, readonly Namespace[]>
  public operations: OperationType[] = ['C', 'R', 'U', 'D', 'S']
  public timings: MiddlewareTiming[] = ['after', 'before']
  public accessTypes = ['read', 'write'] as const
  public groupTypes = { read: 'readGroups', write: 'writeGroups' } as const
  public guardTypes = { read: 'readGuards', write: 'writeGuards' } as const

  /** The fields of the RoboFile model */
  private roboFileShema: RoboField<AccessGroup>[] = []
  private services: Record<string, Record<string, ServiceFunction>> = {}
  private middlewares: Record<string, Record<OperationType, { after: MiddlewareAfterFunction, before: MiddlewareBeforeFunction }>> = {}
  private logger: Logger
  private upload: multer.Multer | null

  constructor({
    mongooseConnection,
    schemaPathGlob,
    servicePathGlob = null,
    fileDir = null,
    maxFileCacheAge = 5000,
    maxImageSize = 800,
    createThumbnail = false,
    maxThumbnailSize = 200,
    fileReadMiddleware = null,
    fileUploadMiddleware = null,
    fileDeleteMiddleware = null,
    checkAccess = true,
    namespaces = [],
    accessGroups = [],
    adminGroups = null,
    showErrors = true,
    showWarnings = true,
    showLogs = true,
  }: RobogoConfig<Namespace, AccessGroup>) {
    this.mongooseConnection = mongooseConnection
    this.schemaPathGlob = schemaPathGlob
    this.servicePathGlob = servicePathGlob
    this.fileDir = fileDir
    this.maxFileCacheAge = maxFileCacheAge
    this.maxImageSize = maxImageSize
    this.createThumbnail = createThumbnail
    this.maxThumbnailSize = maxThumbnailSize
    this.fileReadMiddleware = fileReadMiddleware
    this.fileUploadMiddleware = fileUploadMiddleware
    this.fileDeleteMiddleware = fileDeleteMiddleware
    this.checkAccess = checkAccess
    this.logger = new Logger({ showErrors, showWarnings, showLogs })
    this.upload = null
    this.namespaces = namespaces
    this.adminGroups = adminGroups

    if (Array.isArray(accessGroups)) {
      const entries = accessGroups.map(group => [group, []])
      this.accessGroups = Object.fromEntries(entries)
    }
    else {
      this.accessGroups = accessGroups
    }

    for (const group in this.accessGroups) {
      for (const namespace of this.accessGroups[group]) {
        if (!this.namespaces.includes(namespace)) {
          this.logger.logUnknownNamespaceInAccessGroup(group, namespace, `processing the access group '${group}'`)
        }
      }
    }
  }

  async init() {
    const roboModel = this.generateModel(RoboFileModel as mongoose.Model<unknown>)
    this.roboFileShema = this.generateSchema(roboModel)

    await this.processSchemas()
    this.generateDecycledSchemas()
    this.generatePathSchemas()
    this.collectMinimalRequiredAccessesGroupSetsOfModels()

    if (this.fileDir)
      this.upload = multer({ dest: this.fileDir }) // multer will handle the saving of files, when one is uploaded

    // Imports every file from "servicePathGlob" into the "services" object
    if (this.servicePathGlob) {
      for (const serviceFile of await glob(this.servicePathGlob)) {
        const serviceName = serviceFile.split('/').at(-1)!.split('.')[0]
        const imported = await import(serviceFile) // TODO: some progress reporting would ge great
        this.services[serviceName] = imported.default || imported
      }
    }
  }

  /**
   * Imports every model from "SchemaDir" and creates a robogo schema for it.
   * Also creates default middlewares for them.
   * Finally it handles the references between the schemas.
   */
  async processSchemas() {
    for (const schemaPathGlob of await glob(this.schemaPathGlob)) {
      const { default: mongooseModel }: { default: mongoose.Model<unknown> } = await import(schemaPathGlob)

      this.models[mongooseModel.modelName] = this.generateModel(mongooseModel)
      this.schemas[mongooseModel.modelName] = this.generateSchema(this.models[mongooseModel.modelName])
      this.middlewares[mongooseModel.modelName] = {
        C: { before: async () => {}, after: async () => {} },
        R: { before: async () => {}, after: async () => {} },
        U: { before: async () => {}, after: async () => {} },
        D: { before: async () => {}, after: async () => {} },
        S: { before: async () => {}, after: async () => {} },
      }
    }

    // // Now every schema is ready, we can ref them in each other and check which one of them needs to be access checked when queried
    for (const modelName in this.schemas) {
      for (const field of this.schemas[modelName])
        this.plugInFieldRef(field, modelName)
    }
  }

  /** Constructs a robogo model instance from a mongoose model instance */
  generateModel(mongooseModel: mongoose.Model<unknown>): Model<Namespace, AccessGroup> {
    const modelName = mongooseModel.modelName

    const roboModel: Model<Namespace, AccessGroup> = {
      model: mongooseModel,
      name: mongooseModel.schema.get('name'),
      namespaces: mongooseModel.schema.get('namespaces') as Namespace[] || [],
      props: mongooseModel.schema.get('props') || {},
      minimalRequriedAccessGroupSets: null,
      readGuards: mongooseModel.schema.get('readGuards') || [],
      writeGuards: mongooseModel.schema.get('writeGuards') || [],
      defaultFilter: mongooseModel.schema.get('defaultFilter') || {},
      defaultSort: this.convertToSortObject(mongooseModel.schema.get('defaultSort') || {}),
    }

    for (const namespace of roboModel.namespaces) {
      if (!this.namespaces.includes(namespace))
        this.logger.logUnknownNamespaceInModel(modelName, namespace, `processing the model '${modelName}'`)
    }

    this.addAccessGroupsToModel(mongooseModel, roboModel)

    return roboModel
  }

  /** Handles adding read and write groups to a model, from its mongoose instance and the global admin groups */
  addAccessGroupsToModel(mongooseModel: mongoose.Model<unknown>, roboModel: Model<Namespace, AccessGroup>) {
    for (const groupType of Object.values(this.groupTypes)) {
      roboModel[groupType] = mongooseModel.schema.get(groupType) as AccessGroup[] | undefined

      this.addAdminGroups(roboModel, roboModel)
      this.validateGroups(roboModel, roboModel)
    }
  }

  /** Add the admin groups to the target's access groups */
  addAdminGroups(target: WithAccessGroups<AccessGroup>, model: Model<Namespace, AccessGroup>) {
    if (!this.adminGroups)
      return

    for (const groupType of Object.values(this.groupTypes)) {
      if (!target[groupType])
        continue

      if (Array.isArray(this.adminGroups)) {
        target[groupType]!.unshift(...this.adminGroups)
      }
      else if (typeof this.adminGroups == 'object') {
        for (const namespace of model.namespaces) {
          if (!this.adminGroups[namespace])
            continue

          target[groupType]!.unshift(...this.adminGroups[namespace]!)
        }
      }
      else {
        this.logger.logIncorrectAdminGroups(this.adminGroups, `processing the admin groups of the model '${model.model.modelName}'`)
      }
    }
  }

  /** We check if there are unknown access groups in 'source', and if so, we warn the user */
  validateGroups(source: WithAccessGroups<AccessGroup>, model: Model<Namespace, AccessGroup>) {
    for (const groupType of Object.values(this.groupTypes)) {
      if (!source[groupType])
        continue

      for (const group of source[groupType]!) {
        if (!this.accessGroups[group]) {
          this.logger.logUnknownAccessGroupInModel(model.model.modelName, group, `processing the model '${model.model.modelName}'`)
        }
        else if (
          this.accessGroups[group].length && model.namespaces.length
          && !this.accessGroups[group].some(namespace => model.namespaces.includes(namespace))
        ) {
          this.logger.logIncorrectAccessGroupNamespaceInModel(model.model.modelName, group, this.accessGroups[group], model.namespaces, `processing the model '${model.model.modelName}'`)
        }
      }
    }
  }

  /** Constructs a sort object from the possible sort types (https://mongoosejs.com/docs/api/query.html#Query.prototype.sort()) */
  convertToSortObject(sortValue: SortValue): SortObject {
    // eg.: [['field1', -1], ['field2', 1]]
    if (Array.isArray(sortValue))
      return Object.fromEntries(sortValue)

    // eg.: {field1: -1, field2: 1}
    if (typeof sortValue === 'object')
      return sortValue

    // else its a string
    // eg.: '-field1 field2'
    const sortObj: SortObject = {}
    const entries = sortValue.split(' ')
    for (const entry of entries) {
      const isDesc = entry[0] === '-'

      if (isDesc)
        sortObj[entry.slice(1)] = -1
      else
        sortObj[entry] = 1
    }

    return sortObj
  }

  /** Generates a robogo schema instance from a mongoose model instance. */
  generateSchema(model: Model<Namespace, AccessGroup>) {
    return Object.values(model.model.schema.paths)
      .filter(type => type.path !== '_id' && type.path !== '__v')
      .map(type => this.generateRoboField(model, model.model.schema, type))
  }

  /** Generates a RoboField instance from a mongoose SchemaType */
  generateRoboField(model: Model<Namespace, AccessGroup>, schema: mongoose.Schema, type: mongoose.SchemaType): RoboField<AccessGroup> {
    const roboField: RoboField<AccessGroup> = {
      key: type.path,
      type: this.getRoboTypeFromSchemaType(type),
      props: type.options.props || {},
      readGuards: type.options.readGuards || [],
      writeGuards: type.options.writeGuards || [],
    }

    if (type.instance === 'Array')
      roboField.isArray = true

    // these keys are only added if specified
    const optionKeys = ['required', 'name', 'description', 'enum', 'autopopulate', 'default', 'readGroups', 'writeGroups'] as const
    for (const key of optionKeys) {
      if (type.options.hasOwnProperty(key))
        roboField[key] = type.options[key]
    }

    if (type.options.hasOwnProperty('ref')) {
      const isModelInstance = typeof type.options.ref === 'function'
      roboField.ref = isModelInstance ? type.options.ref.modelName : type.options.ref
    }

    this.addAdminGroups(roboField, model)
    this.validateGroups(roboField, model)

    if (roboField.isArray)
      this.addEmbeddedProperties(model, schema, roboField)

    if (type.schema) {
      roboField.type = 'Object'
      roboField.subfields = Object.values(type.schema.paths)
        .filter(type => type.path !== '_id')
        .map(t => this.generateRoboField(model, type.schema, t))
    }

    return roboField
  }

  /** Extrancts and translates the mongoose schema type to a robogo type format */
  getRoboTypeFromSchemaType(type: mongoose.SchemaType): string {
    switch (type.instance) {
      case 'ObjectID': return 'Object'
      case 'Mixed': return 'Object'
      case 'Embedded': return 'Object'
      default: return type.instance
    }
  }

  addEmbeddedProperties(model: Model<Namespace, AccessGroup>, schema: mongoose.Schema, roboField: RoboField<AccessGroup>) {
    const embeddedType = schema.path(`${roboField.key}.$`)
    if (!embeddedType)
      return

    const subField = this.generateRoboField(model, schema, embeddedType)

    roboField.type = subField.type
    roboField.props = { ...roboField.props, ...subField.props }
    roboField.readGuards = [...roboField.readGuards, ...subField.readGuards]
    roboField.writeGuards = [...roboField.writeGuards, ...subField.writeGuards]

    // add some properties if they do not exist
    const keysToCopy = ['name', 'description', 'ref', 'enum', 'default', 'autopopulate'] as const
    for (const key of keysToCopy) {
      if (subField[key] !== undefined)
        // @ts-expect-error this is ok
        roboField[key] ??= subField[key]
    }

    // merge or set read and write access groups
    for (const groupType of Object.values(this.groupTypes)) {
      if (subField[groupType]) {
        if (roboField[groupType])
          roboField[groupType] = [...roboField[groupType]!, ...subField[groupType]!]
        else
          roboField[groupType] = subField[groupType]
      }
    }
  }

  plugInFieldRef(field: RoboField<AccessGroup>, modelName: string) {
    if (field.ref) {
      if (field.ref === 'RoboFile')
        field.subfields = this.roboFileShema // RoboFile is not stored in the "Schemas" object as it comes from this library not the user.
      else if (this.schemas[field.ref])
        field.subfields = this.schemas[field.ref] // If the ref is known as a schema, then the fields new subfields are the fields of that schema
      else
        this.logger.logUnknownReference(modelName, field.key, field.ref, `processing the field '${modelName} -> ${field.key}'`)
    }
    else if (field.subfields) {
      for (const fObj of field.subfields)
        this.plugInFieldRef(fObj, field.ref || modelName)
    }
  }

  /** Creates a copy of the schemas with circular references removed from them */
  generateDecycledSchemas() {
    for (const modelName in this.schemas)
      this.decycledSchemas[modelName] = this.schemas[modelName].map(field => this.decycleField(field))
  }

  /** Checks if 'field' is referencing a model, which was already referenced earlier in the tree and if so it removes the subfields */
  decycleField(field: RoboField<AccessGroup>, visitedRefs: string[] = []): RoboField<AccessGroup> {
    const decycledField = { ...field }

    if (field.ref) {
      if (visitedRefs.includes(field.ref))
        decycledField.subfields = []

      visitedRefs.push(field.ref)
    }

    if (decycledField.subfields)
      decycledField.subfields = decycledField.subfields.map(f => this.decycleField(f, visitedRefs))

    return decycledField
  }

  /** Creates a flat representation for the schemas, in which fields can be accessed with a '.' separated path */
  generatePathSchemas() {
    for (const modelName in this.decycledSchemas) {
      this.pathSchemas[modelName] = {}

      for (const field of this.decycledSchemas[modelName])
        this.generatePathSchema(modelName, field)
    }
  }

  /** Recursively adds a field and its subfields to this.decycledSchemas[modelName] */
  generatePathSchema(modelName: string, field: RoboField<AccessGroup>, prefix = '') {
    const path = `${prefix}${field.key}`
    this.pathSchemas[modelName][path] = field

    if (field.subfields) {
      for (const f of field.subfields)
        this.generatePathSchema(modelName, f, `${path}.`)
    }
  }

  /** Calculates the smallest sets of access groups for every model which are enough to read/write every field in them */
  collectMinimalRequiredAccessesGroupSetsOfModels() {
    for (const modelName in this.decycledSchemas) {
      this.models[modelName].minimalRequriedAccessGroupSets = this.collectMinimalRequiredAccessGroupSets({ // TODO: check this change
        subfields: this.decycledSchemas[modelName],
        readGroups: this.models[modelName].readGroups,
        writeGroups: this.models[modelName].writeGroups,
      })
    }
  }

  /** Calculates the smallest sets of access groups to be able to read/write a field and its subfields. */
  collectMinimalRequiredAccessGroupSets(field: Pick<RoboField<AccessGroup>, 'subfields' | 'readGroups' | 'writeGroups' | 'ref'>): Record<AccessType, AccessGroup[][]> {
    const currReadGroups = (field.readGroups || []).map(a => [a])
    const currWriteGroups = (field.writeGroups || []).map(a => [a])

    if (!field.subfields?.length || field.ref === 'RoboFile') { // if the field is a 'leaf' then we return our accesses
      return {
        read: currReadGroups,
        write: currWriteGroups,
      }
    }

    const subfieldResults = (field.ref && this.models[field.ref].minimalRequriedAccessGroupSets)
      ? [this.models[field.ref].minimalRequriedAccessGroupSets!] // SAFETY: This cannot be null, as it is checked in the row above
      : field.subfields.map(f => this.collectMinimalRequiredAccessGroupSets(f))

    return {
      read: this.mergeAccessGroupCombinations(currReadGroups, subfieldResults.map(r => r.read)),
      write: field.ref
        ? currWriteGroups
        : this.mergeAccessGroupCombinations(currWriteGroups, subfieldResults.map(r => r.write)),
    }
  }

  /** Merges the access group combinations in "sourceCombinationsArray" with "targetCombinations" into new minimal access group combinations */
  mergeAccessGroupCombinations(targetCombinations: AccessGroup[][], sourceCombinationsArray: AccessGroup[][][]): AccessGroup[][] {
    sourceCombinationsArray = sourceCombinationsArray.filter(g => g.length)

    if (!sourceCombinationsArray.length)
      return targetCombinations

    if (!targetCombinations.length)
      targetCombinations = [[]] // TODO: check this change

    let resultCombinations = targetCombinations

    for (const sourceCombinations of sourceCombinationsArray) {
      const currentCombinations = new MinimalSetCollection<AccessGroup>()

      for (const sourceCombination of sourceCombinations) {
        for (const prevCombination of resultCombinations) {
          const newCombination = new Set<AccessGroup>([...prevCombination, ...sourceCombination])
          currentCombinations.insert(newCombination)
        }
      }

      resultCombinations = currentCombinations.getArray().map(combination => [...combination])
    }

    return resultCombinations
  }

  wrapExpressMiddleware(middleware: FileMiddlewareFunction | null): RequestHandler {
    return (req, res, next) => {
      if (!middleware)
        return next()

      promisify(middleware(req))
        .then(() => next())
        .catch(reason => res.status(403).send(reason))
    }
  }

  /**
   * Helper function, that is used when an image was uploaded.
   * It will resize the image to the specified size if needed.
   * It will create a RoboFile document for the image, with the properties of the image.
   * It will also create a thumbnail of the image if needed.
   */
  async handleImageUpload(file: Express.Multer.File) {
    const multerPath = file.path
    const type = file.mimetype
    const extension = file.originalname.split('.').pop()!
    const filePath = `${file.filename}.${extension}`

    const resizedSize = await this.resizeImageTo(multerPath, this.maxImageSize, `${multerPath}.${extension}`)
    const newSize = resizedSize || file.size

    if (this.createThumbnail)
      await this.resizeImageTo(multerPath, this.maxThumbnailSize, `${multerPath}_thumbnail.${extension}`)

    await fs.promises.unlink(multerPath)

    const roboFileData: Omit<RoboFile, '_id'> = {
      name: file.originalname,
      path: filePath,
      type,
      size: newSize,
      extension,
      isImage: true,
    }
    if (this.createThumbnail)
      roboFileData.thumbnailPath = `${file.filename}_thumbnail.${extension}`

    return RoboFileModel.create(roboFileData)
  }

  /**
   * Resizes an image at the sourcePath to the given size and saves it to the destinationPath.
   * @param {string} sourcePath
   * @param {number} size
   * @param {string} destinationPath
   */
  async resizeImageTo(sourcePath: string, size: number, destinationPath: string) {
    if (size == null) { // if size is null, we do not resize just save it to the destination path
      await fs.promises.copyFile(sourcePath, destinationPath)
    }
    else {
      const newSize = await sharp(sourcePath)
        .rotate()
        .resize(size, size, {
          fit: 'inside',
          withoutEnlargement: true,
        })
        .toFile(destinationPath)
        .then(info => info.size)

      return newSize
    }
  }

  async handleFileUpload(file: Express.Multer.File) {
    const multerPath = file.path
    const type = file.mimetype
    const extension = file.originalname.split('.').pop()
    const filePath = `${file.filename}.${extension}` // the file will be saved with the extension attached

    await fs.promises.rename(multerPath, `${multerPath}.${extension}`)

    return RoboFileModel.create({
      name: file.originalname,
      path: filePath,
      size: file.size,
      extension,
      type,
    })
  }

  /** A helper function, that is a template for the CRUDS category routes. */
  async CRUDSRoute<T>({ req, res, operation, mainPart, responsePart }: {
    req: Request
    res: Response
    operation: OperationType
    mainPart: () => Promise<T>
    responsePart: (result: T) => Promise<void>
  }) {
    // if the model is unkown send an error
    if (!this.schemas[req.params.model]) {
      this.logger.logMissingModel(req.params.model, `serving the route: '${req.method} ${req.path}'`)
      return res.status(400).send('MISSING MODEL')
    }

    const mode: AccessType = ['C', 'U', 'D'].includes(operation) ? 'write' : 'read'

    // the code below calls the middleware and normal parts of the route and handles their errors correspondingly
    const middlewareFunctions = this.middlewares[req.params.model][operation]
    try {
      await middlewareFunctions.before.call(this, req, res)
        .catch((err) => { throw new MiddlewareError('before', err) })

      const hasAccess = await this.hasModelAccess(req.params.model, mode, req)
      if (!hasAccess)
        return res.status(403).send()

      const result = await mainPart.call(this)

      await middlewareFunctions.after.call(this, req, res, result)
        .catch((err) => { throw new MiddlewareError('after', err) })

      await responsePart.call(this, result)
    }
    catch (err) {
      if (err instanceof MiddlewareError) {
        this.logger.logMiddlewareMessage(req.params.model, operation, err.type, err.message)
      }
      else {
        res.status(500).send(err)
        console.error(err)
      }
    }
  }

  async hasModelAccess(modelName: string, mode: AccessType, req: Request): Promise<boolean> {
    if (mode === 'read' && !req.checkReadAccess)
      return true
    if (mode === 'write' && !req.checkWriteAccess)
      return true

    const groupType = this.groupTypes[mode]
    if (!this.hasGroupAccess(this.models[modelName][groupType], req.accessGroups as AccessGroup[]))
      return false

    const guardType = this.guardTypes[mode]
    if (this.models[modelName][guardType]) {
      const promises = this.models[modelName][guardType].map(guard => promisify(guard(req)))
      const res = await Promise.all(promises)
      return !res.some(r => !r)
    }

    return true
  }

  /** Checks if the two given arrays have an intersection or not. */
  hasGroupAccess(goodGroups: undefined | AccessGroup[], accessGroups: AccessGroup[]) {
    return !goodGroups || goodGroups.some(gg => accessGroups.includes(gg))
  }

  /** Removes declined fields from an object. */
  async removeDeclinedFieldsFromObject({ object, mode, req, guardResults, ...params }: {
    object: Partial<MongooseDocument> | null
    mode: AccessType
    req: Request
    guardResults?: GuardResults
  } & ({
    fields: RoboField<AccessGroup>[]
  } | {
    modelName: string
  })): Promise<void> {
    if (!object)
      return

    const fields = 'fields' in params ? params.fields : this.schemas[params.modelName]
    const fieldsInObj = fields.filter(field => object.hasOwnProperty(field.key))
    if (!fieldsInObj.length)
      return

    if ('modelName' in params) {
      const hasModelAccess = await this.hasModelAccess(params.modelName, mode, req)
      if (!hasModelAccess) {
        delete object._id
        for (const field of fieldsInObj)
          delete object[field.key]

        return
      }
    }

    const checkGroupAccess = !('modelName' in params) || !this.hasEveryNeededAccessGroup(params.modelName, mode, req.accessGroups as AccessGroup[])
    guardResults = await this.calculateGuardResults({ req, fields: fieldsInObj, mode, calculatedGuardResults: guardResults })

    const promises = fieldsInObj.map(field => this.removeDeclinedFieldsFromObjectHelper({ object, req, field, mode, checkGroupAccess, guardResults }))
    await Promise.all(promises)
  }

  async removeDeclinedFieldsFromObjectHelper({ object, req, field, mode, checkGroupAccess, guardResults }: {
    object: Partial<MongooseDocument>
    mode: AccessType
    req: Request
    guardResults: GuardResults
    checkGroupAccess: boolean
    field: RoboField<AccessGroup>
  }) {
    const declined = await this.isFieldDeclined({ req, field, mode, checkGroupAccess, guardResults })
    if (declined) {
      delete object[field.key]
    }
    else if (field.ref !== 'RoboFile' && field.subfields && (mode === 'read' || !field.ref)) { // we only recurse to the subobjects if reading, or when writing but the field is not a reference
      const fieldsOrModel = field.ref ? { modelName: field.ref } : { fields: field.subfields }

      if (Array.isArray(object[field.key])) {
        const promises = (object[field.key] as Array<object>).map(obj => this.removeDeclinedFieldsFromObject({ ...fieldsOrModel, object: obj, mode, req, guardResults }))
        await Promise.all(promises)
      }
      else {
        await this.removeDeclinedFieldsFromObject({ ...fieldsOrModel, object: object[field.key] as object, mode, req, guardResults })
      }
    }
  }

  /** Checks if there is minimal required access groups set for the model, of which every group is in the requests access groups */
  hasEveryNeededAccessGroup(modelName: string, mode: AccessType, accessGroups: AccessGroup[]) {
    return this.models[modelName].minimalRequriedAccessGroupSets![mode].some(as => as.every(ag => accessGroups.includes(ag)))
  }

  /** Calculates a Map of every access guard function and their results, that appear on the given fields */
  async calculateGuardResults({ req, fields, mode, calculatedGuardResults = new Map() }: {
    req: Request
    fields: RoboField<AccessGroup>[]
    mode: AccessType
    calculatedGuardResults?: GuardResults
  }): Promise<GuardResults> {
    const guardType = this.guardTypes[mode]

    const newGuards = new Set<GuardFunction>()
    for (const field of fields) {
      for (const guard of field[guardType]) {
        if (!calculatedGuardResults.has(guard)) {
          newGuards.add(guard)
        }
      }
    }

    const promises = [...newGuards].map(g => promisify(g.call(this, req)))
    const res = await Promise.allSettled(promises)

    const newResults = new Map<GuardFunction, boolean>()
    for (const guard of newGuards) {
      const result = res.shift()!
      const guardValue = result.status === 'fulfilled' && result.value

      newResults.set(guard, guardValue)
    }

    return new Map([...calculatedGuardResults, ...newResults])
  }

  /** Checks if the given field is readable/writeable with the request */
  async isFieldDeclined({ req, field, mode, checkGroupAccess = true, guardResults = null }: {
    req: Request
    field: RoboField<AccessGroup>
    mode: AccessType
    checkGroupAccess?: boolean
    guardResults?: null | GuardResults
  }): Promise<boolean> {
    const shouldCheckAccess = mode === 'read' ? req.checkReadAccess : req.checkWriteAccess
    if (!shouldCheckAccess)
      return false

    if (checkGroupAccess) {
      const groupType = this.groupTypes[mode]
      if (!this.hasGroupAccess(field[groupType], req.accessGroups as AccessGroup[]))
        return true
    }

    return this.isFieldDecliendByGuards(req, field, mode, guardResults)
  }

  /** Checks if the field is declined by the guard functions defined on it. */
  async isFieldDecliendByGuards(
    req: Request,
    field: RoboField<AccessGroup>,
    mode: AccessType,
    guardResults: null | GuardResults = null,
  ): Promise<boolean> {
    const guardType = this.guardTypes[mode]
    if (!field[guardType].length)
      return false

    const promises = field[guardType].map(async (guard) => {
      if (guardResults && guardResults.has(guard))
        return guardResults.get(guard)!
      else
        return promisify(guard.call(this, req))
    })

    return Promise.all(promises)
      .then(res => res.some(r => !r))
      .catch(() => true)
  }

  /** Removes every field that are not readable/writeable with the provided request in every document. */
  async removeDeclinedFields({ documents, mode, req, ...params }: {
    documents: MongooseDocument[]
    mode: AccessType
    req: Request
  } & ({
    fields: RoboField<AccessGroup>[]
  } | {
    modelName: string
  })) {
    const fields = 'fields' in params ? params.fields : this.schemas[params.modelName]
    const guardResults = await this.calculateGuardResults({ req, fields, mode })

    const promises = documents.map(doc => this.removeDeclinedFieldsFromObject({ ...params, object: doc, mode, req, guardResults }))
    await Promise.all(promises)
  }

  async processFilter(req: Request) {
    const originalFilter: FilterObject = JSON.parse(req.query.filter as string || '{}')
    const extendedFilter = await this.extendFilterWithDefaults(req.params.model, originalFilter)
    const checkedFilter = await this.removeDeclinedFieldsFromFilter(req, extendedFilter)

    return checkedFilter
  }

  /** Extends the given filter object with the given models default filters (if any) */
  async extendFilterWithDefaults(modelName: string, filter: FilterObject): Promise<FilterObject> {
    const defaultFilter = this.models[modelName].defaultFilter

    if (!Object.keys(defaultFilter).length)
      return { ...filter }

    const defaultFilterCopy: FilterObject = JSON.parse(JSON.stringify(defaultFilter))
    await this.visitFilter({
      filter,
      conditionVisitor: path => delete defaultFilterCopy[path],
    })

    return { ...defaultFilterCopy, ...filter }
  }

  /** Removes the fields from a filter which can't be read/written with the provided request */
  async removeDeclinedFieldsFromFilter(req: Request, filter: FilterObject) {
    return await this.visitFilter({
      filter,
      conditionVisitor: async (path, value) => {
        const isDeclined = await this.isFieldDeclined({ req, field: this.pathSchemas[req.params.model][path], mode: 'read' })

        if (isDeclined)
          throw new Error('declined')
        else
          return value
      },
      groupVisitor: async (results) => {
        const conditions = results.filter(result => Object.keys(result).length)

        if (!conditions.length)
          throw new Error('empty')
        else
          return conditions
      },
    })
  }

  /** Visits every condition and group in a filter object. It can also be used to construct a new filter object. */
  async visitFilter({ filter, groupVisitor = conditions => conditions, conditionVisitor = (_path, value) => value }: {
    filter: FilterObject
    conditionVisitor?: (path: string, value: unknown) => MaybePromise<unknown>
    groupVisitor?: (conditions: FilterObject[]) => MaybePromise<FilterObject[]>
  }): Promise<FilterObject> {
    const result: FilterObject = {}
    const promises = []

    for (const outerKey in filter) {
      if (outerKey === '_id') {
        result._id = filter._id
        continue
      }

      if (outerKey === '$and' || outerKey === '$or') {
        const conditionPromises = filter[outerKey]!.map(condition => this.visitFilter({ filter: condition, groupVisitor, conditionVisitor }))
        const conditions = await Promise.all(conditionPromises)

        const promise = promisify(groupVisitor(conditions))
          .then(value => result[outerKey] = value)

        promises.push(promise)
      }
      else {
        const promise = promisify(conditionVisitor(outerKey, filter[outerKey]))
          .then(value => result[outerKey] = value)

        promises.push(promise)
      }
    }

    await Promise.allSettled(promises)
    return result
  }

  /** Adds the default sorts to the requests sort param (if any) and removes those fields from the sort object, that are not readable by the provided request */
  async processSort(req: Request) {
    const sortValue: SortValue = JSON.parse(req.query.sort as string || '{}')
    const sortObject = this.convertToSortObject(sortValue)

    const sort = { ...this.models[req.params.model].defaultSort, ...sortObject }

    const promises = []
    for (const path in sort) {
      const promise = this.isFieldDeclined({ req, field: this.pathSchemas[req.params.model][path], mode: 'read' })
        .then((isDeclined) => {
          if (isDeclined)
            delete sort[path]
        })

      promises.push(promise)
    }
    await Promise.all(promises)

    return sort
  }

  async getAccesses(modelName: string, req: Request): Promise<Accesses> {
    // first we check for read and write accesses on the model itself
    const [canReadModel, canWriteModel] = await Promise.all([
      this.hasModelAccess(modelName, 'read', req),
      this.hasModelAccess(modelName, 'write', req),
    ])

    const modelAccesses = {
      read: canReadModel,
      write: canWriteModel,
    }

    // then we check the fields
    const fieldAccesses: Accesses['fields'] = {}
    const promises = this.accessTypes.map(async (mode) => {
      if (!modelAccesses[mode])
        return

      const [skipGroupAccessCheck, guardResults] = await Promise.all([
        this.hasEveryNeededAccessGroup(modelName, mode, req.accessGroups as AccessGroup[]),
        this.calculateGuardResults({ req, fields: this.schemas[modelName], mode }),
      ])

      const promises = this.schemas[modelName].map(field => this.addFieldAccesses({ accesses: fieldAccesses, mode, field, req, checkGroupAccess: !skipGroupAccessCheck, guardResults }))
      await Promise.all(promises)
    })
    await Promise.all(promises)

    // at last we combine the results
    const canWriteAllRequiredFields = Object.keys(this.pathSchemas[modelName]).every(path => !this.pathSchemas[modelName][path].required || fieldAccesses[path]?.write)

    return {
      model: {
        ...modelAccesses,
        create: canWriteModel && canWriteAllRequiredFields,
      },
      fields: fieldAccesses,
    }
  }

  async addFieldAccesses({ mode, field, req, checkGroupAccess, guardResults, accesses = {}, prefix = '' }: {
    accesses: Record<string, Partial<Record<AccessType, boolean>>>
    mode: AccessType
    field: RoboField<AccessGroup>
    req: Request
    checkGroupAccess: boolean
    guardResults: GuardResults
    prefix?: string
  }) {
    const isDeclined = await this.isFieldDeclined({ req, field, mode, checkGroupAccess, guardResults })
    if (isDeclined)
      return

    const absolutePath = prefix + field.key
    if (!accesses[absolutePath])
      accesses[absolutePath] = {}

    accesses[absolutePath][mode] = true

    if (field.subfields && !field.ref) {
      const subGuardResults = await this.calculateGuardResults({ req, fields: field.subfields, mode, calculatedGuardResults: guardResults })
      const promises = field.subfields.map(f => this.addFieldAccesses({ mode, field: f, req, checkGroupAccess, guardResults: subGuardResults, accesses, prefix: `${absolutePath}.` }))
      await Promise.all(promises)
    }
  }

  serviceRoute(req: Request, res: Response, paramsKey: 'body' | 'query') {
    if (!this.services[req.params.service]) {
      this.logger.logMissingService(req.params.service, `serving the route: '${req.method} ${req.path}'`)
      return res.status(500).send('MISSING SERVICE')
    }
    if (!this.services[req.params.service][req.params.fun]) {
      this.logger.logMissingServiceFunction(req.params.service, req.params.fun, `serving the route: '${req.method} ${req.path}'`)
      return res.status(500).send('MISSING SERVICE FUNCTION')
    }

    this.services[req.params.service][req.params.fun]
      .call(this, req, res, req[paramsKey])
      .then(result => res.send(result))
      .catch(error => res.status(500).send(error))
  }

  /** Removes every fields that cannot be read/written by the provided request. The fields parameter should always be a 'decycledSchema'. */
  async removeDeclinedFieldsFromSchema({ fields, req, mode, modelName, guardResults }: {
    fields: RoboField<AccessGroup>[]
    mode: AccessType
    req: Request
    modelName?: string
    guardResults?: GuardResults
  }) {
    if (!fields.length)
      return fields

    const checkGroupAccess = !modelName || !this.hasEveryNeededAccessGroup(modelName, mode, req.accessGroups as AccessGroup[])
    guardResults = await this.calculateGuardResults({ req, fields, mode, calculatedGuardResults: guardResults })

    const notDeclinedFields = await asyncFilter(fields, field => this.isFieldDeclined({ req, field, mode, checkGroupAccess, guardResults }))
    const promises = notDeclinedFields.map(async (field) => {
      const fieldCopy = { ...field }

      if (fieldCopy.subfields)
        fieldCopy.subfields = await this.removeDeclinedFieldsFromSchema({ fields: fieldCopy.subfields, req, mode, guardResults, modelName: field.ref }) // IMPROVEMENT: we should pass the field.ref to the recursion, so it can optimize more, but it should be passed alongside the fields so we don't get into a infinite loop.

      return fieldCopy
    })

    return Promise.all(promises)
  }

  /** Generates all the routes of robogo and returns the express router. */
  generateRoutes(): Router {
    const router = express.Router()

    router.use((req, res, next) => {
      if (req.accessGroups === undefined)
        req.accessGroups = []

      if (req.checkReadAccess === undefined)
        req.checkReadAccess = this.checkAccess

      if (req.checkWriteAccess === undefined)
        req.checkWriteAccess = this.checkAccess

      next()
    })

    // CREATE routes
    router.post('/create/:model', (req, res) => {
      this.CRUDSRoute({
        req,
        res,
        operation: 'C',
        mainPart: async () => {
          if (req.checkWriteAccess)
            await this.removeDeclinedFieldsFromObject({ modelName: req.params.model, object: req.body, mode: 'write', req })

          return this.mongooseConnection.model(req.params.model).create(req.body)
        },
        responsePart: async (result) => {
          if (req.checkReadAccess)
            await this.removeDeclinedFieldsFromObject({ modelName: req.params.model, object: result.toObject(), mode: 'read', req }) // .toObject() is needed, because create returns an immutable object by default

          res.send(result)
        },
      })
    })
    // ----------------

    // READ routes
    // these routes will use "lean" so that results are not immutable
    router.get('/read/:model', (req, res) => {
      this.CRUDSRoute({
        req,
        res,
        operation: 'R',
        mainPart: async () => {
          const [filter, sort] = await Promise.all([
            this.processFilter(req),
            this.processSort(req),
          ])

          return this.mongooseConnection.model(req.params.model)
            .find(filter, req.query.projection)
            .sort(sort)
            .skip(Number(req.query.skip) || 0)
            .limit(Number(req.query.limit) || Infinity)
            .lean({ autopopulate: true, virtuals: true, getters: true })
        },
        responsePart: async (results) => {
          if (req.checkReadAccess)
            await this.removeDeclinedFields({ modelName: req.params.model, documents: results as MongooseDocument[], mode: 'read', req })

          res.send(results)
        },
      })
    })

    router.get('/get/:model/:id', (req, res) => {
      this.CRUDSRoute({
        req,
        res,
        operation: 'R',
        mainPart: async () => {
          return this.mongooseConnection.model(req.params.model)
            .findOne({ _id: req.params.id }, req.query.projection)
            .lean({ autopopulate: true, virtuals: true, getters: true })
        },
        responsePart: async (result) => {
          if (req.checkReadAccess)
            await this.removeDeclinedFieldsFromObject({ modelName: req.params.model, object: result as MongooseDocument | null, mode: 'read', req })

          res.send(result)
        },
      })
    })
    // ----------------

    // UPDATE routes
    router.patch('/update/:model', (req, res) => {
      this.CRUDSRoute({
        req,
        res,
        operation: 'U',
        mainPart: async () => {
          if (req.checkWriteAccess)
            await this.removeDeclinedFieldsFromObject({ modelName: req.params.model, object: req.body, mode: 'write', req })

          return this.mongooseConnection.model(req.params.model)
            .updateOne({ _id: req.body._id }, req.body)
        },
        responsePart: async (result) => {
          res.send(result)
        },
      })
    })
    // ----------------

    // DELETE routes
    router.delete('/delete/:model/:id', (req, res) => {
      this.CRUDSRoute({
        req,
        res,
        operation: 'D',
        mainPart: async () => {
          const accesses = await this.getAccesses(req.params.model, req)

          if (!accesses.model.write || Object.values(accesses.fields).some(({ write }) => !write))
            throw new Error('FORBIDDEN')

          return this.mongooseConnection.model(req.params.model)
            .deleteOne({ _id: req.params.id })
        },
        responsePart: async (result) => {
          res.send(result)
        },
      })
    })
    // ----------------

    // SERVICE routes
    router.post('/runner/:service/:fun', (req, res) => {
      this.serviceRoute(req, res, 'body')
    })

    router.get('/getter/:service/:fun', (req, res) => {
      this.serviceRoute(req, res, 'query')
    })
    // ----------------

    // FILE routes
    if (this.fileDir) {
      router.use(
        '/static',
        this.wrapExpressMiddleware(this.fileReadMiddleware),
        express.static(this.fileDir, { maxAge: this.maxFileCacheAge }),
      )
      router.use('/static', (req, res) => {
        res.status(404).send('NOT FOUND')
      })

      router.post(
        '/fileupload',
        this.wrapExpressMiddleware(this.fileUploadMiddleware),
        this.upload!.single('file'),
        async (req, res) => {
          try {
            const roboFile = req.file!.mimetype.startsWith('image')
              ? await this.handleImageUpload(req.file!)
              : await this.handleFileUpload(req.file!)

            res.send(roboFile)
          }
          catch (err) {
            res.status(500).send(err)
          }
        },
      )

      router.post(
        '/fileclone/:id',
        this.wrapExpressMiddleware(this.fileUploadMiddleware),
        async (req, res) => {
          try {
            const roboFile = await RoboFileModel.findOne({ _id: req.params.id }).lean<RoboFile>()
            if (!roboFile)
              throw new Error('UNKNOWN FILE')

            const realPath = path.resolve(this.fileDir!, roboFile.path)
            if (!realPath.startsWith(this.fileDir!))
              throw new Error('INVALID PATH')

            const copyRealPath = realPath.replace('.', '_copy.')
            if (fs.existsSync(realPath))
              await fs.promises.copyFile(realPath, copyRealPath)

            if (roboFile.thumbnailPath) {
              const thumbnailPath = path.resolve(this.fileDir!, roboFile.thumbnailPath)
              if (!thumbnailPath.startsWith(this.fileDir!))
                throw new Error('INVALID PATH')

              const copyThumbnailPath = thumbnailPath.replace('.', '_copy.')
              if (fs.existsSync(thumbnailPath))
                await fs.promises.copyFile(thumbnailPath, copyThumbnailPath)
            }

            const copy: Optional<RoboFile, '_id'> = { ...roboFile }
            delete copy._id
            copy.path = roboFile.path.replace('.', '_copy.')
            if (roboFile.thumbnailPath)
              copy.thumbnailPath = roboFile.thumbnailPath.replace('.', '_copy.')

            const file = await RoboFileModel.create(roboFile)
            res.send(file)
          }
          catch (err) {
            res.status(500).send(err)
          }
        },
      )

      router.delete(
        '/filedelete/:id',
        this.wrapExpressMiddleware(this.fileDeleteMiddleware),
        async (req, res) => {
          try {
            const file = await RoboFileModel.findOne({ _id: req.params.id }).lean()
            if (!file)
              throw new Error('UNKNOWN FILE')

            // Remove the file
            const realPath = path.resolve(this.fileDir!, file.path)
            if (!realPath.startsWith(this.fileDir!))
              throw new Error('INVALID PATH')

            if (fs.existsSync(realPath))
              await fs.promises.unlink(realPath)

            // Remove thumbnail
            if (file.thumbnailPath) {
              const thumbnailPath = path.resolve(this.fileDir!, file.thumbnailPath)
              if (!thumbnailPath.startsWith(this.fileDir!))
                throw new Error('INVALID PATH')

              if (fs.existsSync(thumbnailPath))
                await fs.promises.unlink(thumbnailPath)
            }

            await RoboFileModel.deleteOne({ _id: file._id })
            res.send()
          }
          catch (err) {
            res.status(400).send(err)
          }
        },
      )
    }
    // --------------

    // SPECIAL routes
    router.get('/model/:model', (req, res) => {
      this.CRUDSRoute({
        req,
        res,
        operation: 'S',
        mainPart: () => this.hasModelAccess(req.params.model, 'read', req),
        responsePart: async (hasAccess) => {
          if (!req.checkReadAccess || hasAccess)
            res.send({ ...this.models[req.params.model], model: req.params.model })
          else
            res.status(403).send()
        },
      })
    })

    router.get('/model', (req, res) => {
      const promises = []
      for (const modelName in this.models) {
        const promise = this.hasModelAccess(modelName, 'read', req)
        promises.push(promise)
      }

      Promise.all(promises)
        .then((results) => {
          const models = []

          for (const modelName in this.models) {
            if (req.checkReadAccess && !results.shift())
              continue

            models.push({ ...this.models[modelName], model: modelName })
          }

          res.send(models)
        })
    })

    router.get('/fields/:model', (req, res) => {
      this.CRUDSRoute({
        req,
        res,
        operation: 'S',
        mainPart: async () => this.decycledSchemas[req.params.model],
        responsePart: async (fields) => {
          if (req.checkReadAccess)
            fields = await this.removeDeclinedFieldsFromSchema({ fields, req, mode: 'read', modelName: req.params.model })

          res.send(fields)
        },
      })
    })

    router.get('/count/:model', (req, res) => {
      this.CRUDSRoute({
        req,
        res,
        operation: 'S',
        mainPart: async () => {
          const filter = await this.processFilter(req)

          return this.mongooseConnection.model(req.params.model)
            .countDocuments(filter)
        },
        responsePart: async (result) => {
          res.send(String(result))
        },
      })
    })

    router.get('/accessesGroups', (req, res) => {
      const result = Object.keys(this.accessGroups)
      res.send(result)
    })

    router.get('/accesses/:model', async (req, res) => {
      try {
        const accesses = await this.getAccesses(req.params.model, req)
        res.send(accesses)
      }
      catch (err) {
        res.status(500).send(err)
      }
    })

    return router
  }

<<<<<<< HEAD
  public addMiddleware(modelName: string, operation: OperationType, timing: 'before', middlewareFunction: MiddlewareBeforeFunction): void
  public addMiddleware(modelName: string, operation: OperationType, timing: 'after', middlewareFunction: MiddlewareAfterFunction): void
  public addMiddleware(modelName: string, operation: OperationType, timing: MiddlewareTiming, middlewareFunction: MiddlewareAfterFunction | MiddlewareBeforeFunction) {
=======
  addMiddleware(modelName: string, operation: OperationType, timing: 'before', middlewareFunction: MiddlewareBeforeFunction): void
  addMiddleware(modelName: string, operation: OperationType, timing: 'after', middlewareFunction: MiddlewareAfterFunction): void
  addMiddleware(modelName: string, operation: OperationType, timing: MiddlewareTiming, middlewareFunction: MiddlewareAfterFunction | MiddlewareBeforeFunction) {
>>>>>>> 37e942d4
    const errorOccurrence = `adding the custom middleware '${modelName} -> ${operation} -> ${timing}'`

    if (!this.middlewares[modelName]) {
      this.logger.logMissingModel(modelName, errorOccurrence)
      throw new Error(`MISSING MODEL: ${modelName}`)
    }
    if (!this.operations.includes(operation)) {
      this.logger.logUnknownOperation(operation, errorOccurrence)
      throw new Error(`Middleware: Operation should be one of: ${this.operations}`)
    }
    if (!this.timings.includes(timing)) {
      this.logger.logUnknownTiming(timing, errorOccurrence)
      throw new Error(`Middleware: Timing should be one of: ${this.timings}`)
    }

<<<<<<< HEAD
    // @ts-expect-error - The two function overloads are ensuring the correct types
    this.middlewares[modelName][operation][timing] = middlewareFunction as MiddlewareAfterFunction
=======
    // @ts-expect-error The funtion overload ensures the correct types
    this.middlewares[modelName][operation][timing] = middlewareFunction
>>>>>>> 37e942d4
  }
}

function promisify<T>(value: T): Promise<Awaited<T>> {
  if (value instanceof Promise)
    return value
  else
    return Promise.resolve(value)
}

async function asyncFilter<T>(array: T[], predicate: (item: T) => Promise<boolean>): Promise<T[]> {
  const promises = array.map(item => predicate(item))
  const results = await Promise.all(promises)

  return array.filter((item, index) => results[index])
}<|MERGE_RESOLUTION|>--- conflicted
+++ resolved
@@ -1377,15 +1377,9 @@
     return router
   }
 
-<<<<<<< HEAD
-  public addMiddleware(modelName: string, operation: OperationType, timing: 'before', middlewareFunction: MiddlewareBeforeFunction): void
-  public addMiddleware(modelName: string, operation: OperationType, timing: 'after', middlewareFunction: MiddlewareAfterFunction): void
-  public addMiddleware(modelName: string, operation: OperationType, timing: MiddlewareTiming, middlewareFunction: MiddlewareAfterFunction | MiddlewareBeforeFunction) {
-=======
   addMiddleware(modelName: string, operation: OperationType, timing: 'before', middlewareFunction: MiddlewareBeforeFunction): void
   addMiddleware(modelName: string, operation: OperationType, timing: 'after', middlewareFunction: MiddlewareAfterFunction): void
   addMiddleware(modelName: string, operation: OperationType, timing: MiddlewareTiming, middlewareFunction: MiddlewareAfterFunction | MiddlewareBeforeFunction) {
->>>>>>> 37e942d4
     const errorOccurrence = `adding the custom middleware '${modelName} -> ${operation} -> ${timing}'`
 
     if (!this.middlewares[modelName]) {
@@ -1401,13 +1395,8 @@
       throw new Error(`Middleware: Timing should be one of: ${this.timings}`)
     }
 
-<<<<<<< HEAD
-    // @ts-expect-error - The two function overloads are ensuring the correct types
-    this.middlewares[modelName][operation][timing] = middlewareFunction as MiddlewareAfterFunction
-=======
     // @ts-expect-error The funtion overload ensures the correct types
     this.middlewares[modelName][operation][timing] = middlewareFunction
->>>>>>> 37e942d4
   }
 }
 
